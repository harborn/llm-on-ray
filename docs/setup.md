--- conflicted
+++ resolved
@@ -70,14 +70,10 @@
 After the image is built successfully, start a container:
 
 ```bash
-<<<<<<< HEAD
-docker run -it --runtime=habana -v ./llm-on-ray:/root/llm-ray --name="llm-ray-habana-demo" llm-ray-habana:latest
-=======
 # llm-on-ray mounting is necessary.
 # Please replace /path/to/llm-on-ray with your actual path to llm-on-ray
 # Add -p HOST_PORT:8080 or --net host if using UI
 docker run -it --runtime=habana --name="llm-ray-habana-demo" -v /path/to/llm-on-ray:/root/llm-on-ray -v /path/to/models:/models/in/container llm-on-ray:habana 
->>>>>>> 44da4dbf
 ```
 
 #### 3. Launch Ray cluster
