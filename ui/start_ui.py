--- conflicted
+++ resolved
@@ -802,11 +802,8 @@
         # transformers 4.35 is needed for neural-chat-7b-v3-1, will be fixed later
         if "neural-chat" in model_name:
             ray_actor_options["runtime_env"] = {"pip": "transformers==4.35.0"}
-<<<<<<< HEAD
         elif "fuyu-8b" in model_name:
             pass
-=======
->>>>>>> 44da4dbf
         deployment = PredictorDeployment.options(  # type: ignore
             num_replicas=replica_num, ray_actor_options=ray_actor_options
         ).bind(finetuned_deploy)
@@ -843,15 +840,7 @@
     def get_ray_cluster(self):
         command = "ray status"
         out, _ = self.exec_command(-1, command, ray=True)
-<<<<<<< HEAD
-        # print(f"out is {out}")
-        try:
-            out_words = [word for word in out.split("\n") if "CPU" in word][0]
-        except Exception:
-            raise ValueError("Can't connect Ray cluster info")
-=======
         out_words = [word for word in out.split("\n") if "CPU" in word][0]
->>>>>>> 44da4dbf
         cpu_info = out_words.split(" ")[1].split("/")
         total_core = int(float(cpu_info[1]))
         used_core = int(float(cpu_info[0]))
@@ -979,12 +968,9 @@
                 self.ssh_connect[index].connect(
                     hostname=node_ip, port=self.node_port, username=self.user_name
                 )
-<<<<<<< HEAD
             if mark_alive is None:
                 print("No alive ray worker found! Exit")
                 return
-=======
->>>>>>> 44da4dbf
             self.ssh_connect[-1] = paramiko.SSHClient()
             self.ssh_connect[-1].load_system_host_keys()
             self.ssh_connect[-1].set_missing_host_key_policy(paramiko.RejectPolicy())
@@ -1734,8 +1720,7 @@
             )
             deploy_event = deploy_btn.click(
                 self.deploy_func,
-<<<<<<< HEAD
-                [all_model_dropdown, replica_num, cpus_per_worker_deploy],
+                [all_model_dropdown, replica_num, cpus_per_worker_deploy, hpus_per_worker_deploy],
                 [
                     deployed_model_endpoint,
                     model_endpoint,
@@ -1743,10 +1728,6 @@
                     rag_model_endpoint,
                     rag_model_name,
                 ],
-=======
-                [all_model_dropdown, replica_num, cpus_per_worker_deploy, hpus_per_worker_deploy],
-                [deployed_model_endpoint],
->>>>>>> 44da4dbf
             )
             stop_deploy_btn.click(
                 fn=self.shutdown_deploy,
